/*
 * SonarQube, open source software quality management tool.
 * Copyright (C) 2008-2014 SonarSource
 * mailto:contact AT sonarsource DOT com
 *
 * SonarQube is free software; you can redistribute it and/or
 * modify it under the terms of the GNU Lesser General Public
 * License as published by the Free Software Foundation; either
 * version 3 of the License, or (at your option) any later version.
 *
 * SonarQube is distributed in the hope that it will be useful,
 * but WITHOUT ANY WARRANTY; without even the implied warranty of
 * MERCHANTABILITY or FITNESS FOR A PARTICULAR PURPOSE.  See the GNU
 * Lesser General Public License for more details.
 *
 * You should have received a copy of the GNU Lesser General Public License
 * along with this program; if not, write to the Free Software Foundation,
 * Inc., 51 Franklin Street, Fifth Floor, Boston, MA  02110-1301, USA.
 */
package org.sonar.batch.protocol.input;

import javax.annotation.CheckForNull;
import javax.annotation.Nullable;

import java.util.HashMap;
import java.util.Map;

public class ActiveRule {
  private final String repositoryKey, ruleKey, templateRuleKey;
  private final String name, severity, internalKey, language;
  private final Map<String, String> params = new HashMap<String, String>();

<<<<<<< HEAD
  public ActiveRule(String repositoryKey, String ruleKey, @Nullable String templateRuleKey, String name, @Nullable String severity,
    @Nullable String internalKey, @Nullable String language) {
=======
  public ActiveRule(String repositoryKey, String ruleKey, @Nullable String templateRuleKey, String name, String severity, @Nullable String internalKey, String language) {
>>>>>>> b49f4a0e
    this.repositoryKey = repositoryKey;
    this.ruleKey = ruleKey;
    this.templateRuleKey = templateRuleKey;
    this.name = name;
    this.severity = severity;
    this.internalKey = internalKey;
    this.language = language;
  }

  public String repositoryKey() {
    return repositoryKey;
  }

  public String ruleKey() {
    return ruleKey;
  }

  @CheckForNull
  public String templateRuleKey() {
    return templateRuleKey;
  }

  public String name() {
    return name;
  }

  /**
   * Is null on manual rules
   */
  @CheckForNull
  public String severity() {
    return severity;
  }

  /**
   * Is null on manual rules
   */
  @CheckForNull
  public String language() {
    return language;
  }

  @CheckForNull
  public String param(String key) {
    return params.get(key);
  }

  public ActiveRule addParam(String key, String value) {
    params.put(key, value);
    return this;
  }

  public Map<String, String> params() {
    return params;
  }

  @CheckForNull
  public String internalKey() {
    return internalKey;
  }
}<|MERGE_RESOLUTION|>--- conflicted
+++ resolved
@@ -30,12 +30,8 @@
   private final String name, severity, internalKey, language;
   private final Map<String, String> params = new HashMap<String, String>();
 
-<<<<<<< HEAD
   public ActiveRule(String repositoryKey, String ruleKey, @Nullable String templateRuleKey, String name, @Nullable String severity,
-    @Nullable String internalKey, @Nullable String language) {
-=======
-  public ActiveRule(String repositoryKey, String ruleKey, @Nullable String templateRuleKey, String name, String severity, @Nullable String internalKey, String language) {
->>>>>>> b49f4a0e
+                    @Nullable String internalKey, @Nullable String language) {
     this.repositoryKey = repositoryKey;
     this.ruleKey = ruleKey;
     this.templateRuleKey = templateRuleKey;
